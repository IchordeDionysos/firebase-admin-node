/*!
 * Copyright 2022 Google Inc.
 *
 * Licensed under the Apache License, Version 2.0 (the "License");
 * you may not use this file except in compliance with the License.
 * You may obtain a copy of the License at
 *
 *   http://www.apache.org/licenses/LICENSE-2.0
 *
 * Unless required by applicable law or agreed to in writing, software
 * distributed under the License is distributed on an "AS IS" BASIS,
 * WITHOUT WARRANTIES OR CONDITIONS OF ANY KIND, either express or implied.
 * See the License for the specific language governing permissions and
 * limitations under the License.
 */
import * as validator from '../utils/validator';
import { AuthClientErrorCode, FirebaseAuthError } from '../utils/error';
import {
  SmsRegionsAuthConfig,
  SmsRegionConfig,
<<<<<<< HEAD
  PasswordPolicyAuthConfig,
  PasswordPolicyAuthServerConfig,
  PasswordPolicyConfig,
=======
  MultiFactorConfig,
  MultiFactorAuthConfig,
  MultiFactorAuthServerConfig,
>>>>>>> 0ef5cfcd
} from './auth-config';
import { deepCopy } from '../utils/deep-copy';

/**
 * Interface representing the properties to update on the provided project config.
 */
export interface UpdateProjectConfigRequest {
  /**
   * The SMS configuration to update on the project.
   */
  smsRegionConfig?: SmsRegionConfig;
  /**
<<<<<<< HEAD
   * The password policy configuration to update on the project
   */
  passwordPolicyConfig?: PasswordPolicyConfig;
=======
   * The multi-factor auth configuration to update on the project.
   */
  multiFactorConfig?: MultiFactorConfig;
>>>>>>> 0ef5cfcd
}

/**
 * Response received from getting or updating a project config.
 * This object currently exposes only the SMS Region config.
 */
export interface ProjectConfigServerResponse {
  smsRegionConfig?: SmsRegionConfig;
<<<<<<< HEAD
  passwordPolicyConfig?: PasswordPolicyAuthServerConfig;
=======
  mfa?: MultiFactorAuthServerConfig;
>>>>>>> 0ef5cfcd
}

/**
 * Request sent to update project config.
 * This object currently exposes only the SMS Region config.
 */
export interface ProjectConfigClientRequest {
  smsRegionConfig?: SmsRegionConfig;
<<<<<<< HEAD
  passwordPolicyConfig?: PasswordPolicyAuthServerConfig;
=======
  mfa?: MultiFactorAuthServerConfig;
>>>>>>> 0ef5cfcd
}

/**
* Represents a project configuration.
*/
export class ProjectConfig {
  /**
   * The SMS Regions Config for the project.
   * Configures the regions where users are allowed to send verification SMS.
   * This is based on the calling code of the destination phone number.
   */
  public readonly smsRegionConfig?: SmsRegionConfig;
  /**
<<<<<<< HEAD
   * The password policy configurations for the tenant
   */
  public readonly passwordPolicyConfig?: PasswordPolicyConfig;
=======
   * The project's multi-factor auth configuration.
   * Supports only phone and TOTP.
   */  private readonly multiFactorConfig_?: MultiFactorConfig;
  /**
   * The multi-factor auth configuration.
   */
  get multiFactorConfig(): MultiFactorConfig | undefined {
    return this.multiFactorConfig_;
  }
>>>>>>> 0ef5cfcd

  /**
   * Validates a project config options object. Throws an error on failure.
   *
   * @param request - The project config options object to validate.
   */
  private static validate(request: UpdateProjectConfigRequest): void {
    if (!validator.isNonNullObject(request)) {
      throw new FirebaseAuthError(
        AuthClientErrorCode.INVALID_ARGUMENT,
        '"UpdateProjectConfigRequest" must be a valid non-null object.',
      );
    }
    const validKeys = {
      smsRegionConfig: true,
<<<<<<< HEAD
      passwordPolicyConfig: true,
=======
      multiFactorConfig: true,
>>>>>>> 0ef5cfcd
    }
    // Check for unsupported top level attributes.
    for (const key in request) {
      if (!(key in validKeys)) {
        throw new FirebaseAuthError(
          AuthClientErrorCode.INVALID_ARGUMENT,
          `"${key}" is not a valid UpdateProjectConfigRequest parameter.`,
        );
      }
    }
    // Validate SMS Regions Config if provided.
    if (typeof request.smsRegionConfig !== 'undefined') {
      SmsRegionsAuthConfig.validate(request.smsRegionConfig);
    }

<<<<<<< HEAD
    // Validate Password policy Config if provided
    if (typeof request.passwordPolicyConfig !== 'undefined') {
      PasswordPolicyAuthConfig.validate(request.passwordPolicyConfig);
=======
    // Validate Multi Factor Config if provided
    if (typeof request.multiFactorConfig !== 'undefined') {
      MultiFactorAuthConfig.validate(request.multiFactorConfig);
>>>>>>> 0ef5cfcd
    }
  }

  /**
   * Build the corresponding server request for a UpdateProjectConfigRequest object.
   * @param configOptions - The properties to convert to a server request.
   * @returns  The equivalent server request.
   *
   * @internal
   */
  public static buildServerRequest(configOptions: UpdateProjectConfigRequest): ProjectConfigClientRequest {
    ProjectConfig.validate(configOptions);
<<<<<<< HEAD
    const request: ProjectConfigClientRequest = {};
    if (typeof configOptions.smsRegionConfig !== 'undefined') {
      request.smsRegionConfig = configOptions.smsRegionConfig;
    }
    if (typeof configOptions.passwordPolicyConfig !== 'undefined') {
      request.passwordPolicyConfig = PasswordPolicyAuthConfig.buildServerRequest(configOptions.passwordPolicyConfig);
    }
    return request;
=======
    const request = configOptions as any;
    if (configOptions.multiFactorConfig !== undefined) {
      request.mfa = MultiFactorAuthConfig.buildServerRequest(configOptions.multiFactorConfig);
    }
    // Backend API returns "mfa" in case of project config and "mfaConfig" in case of tenant config.
    // The SDK exposes it as multiFactorConfig always. 
    // See https://cloud.google.com/identity-platform/docs/reference/rest/v2/projects.tenants#resource:-tenant 
    // and https://cloud.google.com/identity-platform/docs/reference/rest/v2/Config
    delete request.multiFactorConfig;
    return request as ProjectConfigClientRequest;
>>>>>>> 0ef5cfcd
  }

  /**
   * The Project Config object constructor.
   *
   * @param response - The server side response used to initialize the Project Config object.
   * @constructor
   * @internal
   */
  constructor(response: ProjectConfigServerResponse) {
    if (typeof response.smsRegionConfig !== 'undefined') {
      this.smsRegionConfig = response.smsRegionConfig;
    }
<<<<<<< HEAD
    if (typeof response.passwordPolicyConfig !== 'undefined') {
      this.passwordPolicyConfig = new PasswordPolicyAuthConfig(response.passwordPolicyConfig);
=======
    //Backend API returns "mfa" in case of project config and "mfaConfig" in case of tenant config. 
    //The SDK exposes it as multiFactorConfig always.
    if (typeof response.mfa !== 'undefined') {
      this.multiFactorConfig_ = new MultiFactorAuthConfig(response.mfa);
>>>>>>> 0ef5cfcd
    }
  }
  /**
   * Returns a JSON-serializable representation of this object.
   *
   * @returns A JSON-serializable representation of this object.
   */
  public toJSON(): object {
    // JSON serialization
    const json = {
      smsRegionConfig: deepCopy(this.smsRegionConfig),
<<<<<<< HEAD
      passwordPolicyConfig: deepCopy(this.passwordPolicyConfig),
=======
      multiFactorConfig: deepCopy(this.multiFactorConfig),
>>>>>>> 0ef5cfcd
    };
    if (typeof json.smsRegionConfig === 'undefined') {
      delete json.smsRegionConfig;
    }
<<<<<<< HEAD
    if (typeof json.passwordPolicyConfig === 'undefined') {
      delete json.passwordPolicyConfig;
=======
    if (typeof json.multiFactorConfig === 'undefined') {
      delete json.multiFactorConfig;
>>>>>>> 0ef5cfcd
    }
    return json;
  }
}
<|MERGE_RESOLUTION|>--- conflicted
+++ resolved
@@ -18,15 +18,12 @@
 import {
   SmsRegionsAuthConfig,
   SmsRegionConfig,
-<<<<<<< HEAD
+  MultiFactorConfig,
+  MultiFactorAuthConfig,
+  MultiFactorAuthServerConfig,
   PasswordPolicyAuthConfig,
   PasswordPolicyAuthServerConfig,
   PasswordPolicyConfig,
-=======
-  MultiFactorConfig,
-  MultiFactorAuthConfig,
-  MultiFactorAuthServerConfig,
->>>>>>> 0ef5cfcd
 } from './auth-config';
 import { deepCopy } from '../utils/deep-copy';
 
@@ -39,15 +36,13 @@
    */
   smsRegionConfig?: SmsRegionConfig;
   /**
-<<<<<<< HEAD
+   * The multi-factor auth configuration to update on the project.
+   */
+  multiFactorConfig?: MultiFactorConfig;
+  /**
    * The password policy configuration to update on the project
    */
   passwordPolicyConfig?: PasswordPolicyConfig;
-=======
-   * The multi-factor auth configuration to update on the project.
-   */
-  multiFactorConfig?: MultiFactorConfig;
->>>>>>> 0ef5cfcd
 }
 
 /**
@@ -56,11 +51,8 @@
  */
 export interface ProjectConfigServerResponse {
   smsRegionConfig?: SmsRegionConfig;
-<<<<<<< HEAD
+  mfa?: MultiFactorAuthServerConfig;
   passwordPolicyConfig?: PasswordPolicyAuthServerConfig;
-=======
-  mfa?: MultiFactorAuthServerConfig;
->>>>>>> 0ef5cfcd
 }
 
 /**
@@ -69,11 +61,8 @@
  */
 export interface ProjectConfigClientRequest {
   smsRegionConfig?: SmsRegionConfig;
-<<<<<<< HEAD
+  mfa?: MultiFactorAuthServerConfig;
   passwordPolicyConfig?: PasswordPolicyAuthServerConfig;
-=======
-  mfa?: MultiFactorAuthServerConfig;
->>>>>>> 0ef5cfcd
 }
 
 /**
@@ -87,11 +76,6 @@
    */
   public readonly smsRegionConfig?: SmsRegionConfig;
   /**
-<<<<<<< HEAD
-   * The password policy configurations for the tenant
-   */
-  public readonly passwordPolicyConfig?: PasswordPolicyConfig;
-=======
    * The project's multi-factor auth configuration.
    * Supports only phone and TOTP.
    */  private readonly multiFactorConfig_?: MultiFactorConfig;
@@ -101,7 +85,10 @@
   get multiFactorConfig(): MultiFactorConfig | undefined {
     return this.multiFactorConfig_;
   }
->>>>>>> 0ef5cfcd
+  /**
+   * The password policy configurations for the tenant
+   */
+  public readonly passwordPolicyConfig?: PasswordPolicyConfig;
 
   /**
    * Validates a project config options object. Throws an error on failure.
@@ -117,11 +104,8 @@
     }
     const validKeys = {
       smsRegionConfig: true,
-<<<<<<< HEAD
+      multiFactorConfig: true,
       passwordPolicyConfig: true,
-=======
-      multiFactorConfig: true,
->>>>>>> 0ef5cfcd
     }
     // Check for unsupported top level attributes.
     for (const key in request) {
@@ -137,15 +121,14 @@
       SmsRegionsAuthConfig.validate(request.smsRegionConfig);
     }
 
-<<<<<<< HEAD
+    // Validate Multi Factor Config if provided
+    if (typeof request.multiFactorConfig !== 'undefined') {
+      MultiFactorAuthConfig.validate(request.multiFactorConfig);
+    }
+
     // Validate Password policy Config if provided
     if (typeof request.passwordPolicyConfig !== 'undefined') {
       PasswordPolicyAuthConfig.validate(request.passwordPolicyConfig);
-=======
-    // Validate Multi Factor Config if provided
-    if (typeof request.multiFactorConfig !== 'undefined') {
-      MultiFactorAuthConfig.validate(request.multiFactorConfig);
->>>>>>> 0ef5cfcd
     }
   }
 
@@ -158,8 +141,10 @@
    */
   public static buildServerRequest(configOptions: UpdateProjectConfigRequest): ProjectConfigClientRequest {
     ProjectConfig.validate(configOptions);
-<<<<<<< HEAD
     const request: ProjectConfigClientRequest = {};
+    if (typeof configOptions.multiFactorConfig !== 'undefined') {
+      request.mfa = MultiFactorAuthConfig.buildServerRequest(configOptions.multiFactorConfig);
+    }
     if (typeof configOptions.smsRegionConfig !== 'undefined') {
       request.smsRegionConfig = configOptions.smsRegionConfig;
     }
@@ -167,18 +152,6 @@
       request.passwordPolicyConfig = PasswordPolicyAuthConfig.buildServerRequest(configOptions.passwordPolicyConfig);
     }
     return request;
-=======
-    const request = configOptions as any;
-    if (configOptions.multiFactorConfig !== undefined) {
-      request.mfa = MultiFactorAuthConfig.buildServerRequest(configOptions.multiFactorConfig);
-    }
-    // Backend API returns "mfa" in case of project config and "mfaConfig" in case of tenant config.
-    // The SDK exposes it as multiFactorConfig always. 
-    // See https://cloud.google.com/identity-platform/docs/reference/rest/v2/projects.tenants#resource:-tenant 
-    // and https://cloud.google.com/identity-platform/docs/reference/rest/v2/Config
-    delete request.multiFactorConfig;
-    return request as ProjectConfigClientRequest;
->>>>>>> 0ef5cfcd
   }
 
   /**
@@ -192,15 +165,13 @@
     if (typeof response.smsRegionConfig !== 'undefined') {
       this.smsRegionConfig = response.smsRegionConfig;
     }
-<<<<<<< HEAD
-    if (typeof response.passwordPolicyConfig !== 'undefined') {
-      this.passwordPolicyConfig = new PasswordPolicyAuthConfig(response.passwordPolicyConfig);
-=======
     //Backend API returns "mfa" in case of project config and "mfaConfig" in case of tenant config. 
     //The SDK exposes it as multiFactorConfig always.
     if (typeof response.mfa !== 'undefined') {
       this.multiFactorConfig_ = new MultiFactorAuthConfig(response.mfa);
->>>>>>> 0ef5cfcd
+    }
+    if (typeof response.passwordPolicyConfig !== 'undefined') {
+      this.passwordPolicyConfig = new PasswordPolicyAuthConfig(response.passwordPolicyConfig);
     }
   }
   /**
@@ -212,22 +183,17 @@
     // JSON serialization
     const json = {
       smsRegionConfig: deepCopy(this.smsRegionConfig),
-<<<<<<< HEAD
+      multiFactorConfig: deepCopy(this.multiFactorConfig),
       passwordPolicyConfig: deepCopy(this.passwordPolicyConfig),
-=======
-      multiFactorConfig: deepCopy(this.multiFactorConfig),
->>>>>>> 0ef5cfcd
     };
     if (typeof json.smsRegionConfig === 'undefined') {
       delete json.smsRegionConfig;
     }
-<<<<<<< HEAD
+    if (typeof json.multiFactorConfig === 'undefined') {
+      delete json.multiFactorConfig;
+    }
     if (typeof json.passwordPolicyConfig === 'undefined') {
       delete json.passwordPolicyConfig;
-=======
-    if (typeof json.multiFactorConfig === 'undefined') {
-      delete json.multiFactorConfig;
->>>>>>> 0ef5cfcd
     }
     return json;
   }
