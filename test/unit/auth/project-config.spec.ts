--- conflicted
+++ resolved
@@ -39,7 +39,17 @@
         disallowedRegions: [ 'AC', 'AD' ],
       },
     },
-<<<<<<< HEAD
+    mfa: {
+      state: 'DISABLED',
+      providerConfigs: [
+        {
+          state: 'ENABLED',
+          totpProviderConfig: {
+            adjacentIntervals: 5,
+          },
+        },
+      ],
+    },
     passwordPolicyConfig: {
       passwordPolicyEnforcementState: 'ENFORCE',
       forceUpgradeOnSignin: true,
@@ -52,15 +62,6 @@
             containsUppercaseCharacter: true,
             minPasswordLength: 8,
             maxPasswordLength: 30,
-=======
-    mfa: {
-      state: 'DISABLED',
-      providerConfigs: [
-        {
-          state: 'ENABLED',
-          totpProviderConfig: {
-            adjacentIntervals: 5,
->>>>>>> 0ef5cfcd
           },
         },
       ],
@@ -363,7 +364,21 @@
       expect(projectConfig.smsRegionConfig).to.deep.equal(expectedSmsRegionConfig);
     });
 
-<<<<<<< HEAD
+    it('should set readonly property multiFactorConfig', () => {
+      const expectedMultiFactorConfig = {
+        state: 'DISABLED',
+        providerConfigs: [
+          {
+            state: 'ENABLED',
+            totpProviderConfig: {
+              adjacentIntervals: 5,
+            },
+          },
+        ],
+      };
+      expect(projectConfig.multiFactorConfig).to.deep.equal(expectedMultiFactorConfig);
+    });
+
     it('should set readonly property passwordPolicyConfig', () => {
       const expectedPasswordPolicyConfig = {
           enforcementState: 'ENFORCE',
@@ -378,21 +393,6 @@
           },
       };
       expect(projectConfig.passwordPolicyConfig).to.deep.equal(expectedPasswordPolicyConfig);
-=======
-    it('should set readonly property multiFactorConfig', () => {
-      const expectedMultiFactorConfig = {
-        state: 'DISABLED',
-        providerConfigs: [
-          {
-            state: 'ENABLED',
-            totpProviderConfig: {
-              adjacentIntervals: 5,
-            },
-          },
-        ],
-      };
-      expect(projectConfig.multiFactorConfig).to.deep.equal(expectedMultiFactorConfig);
->>>>>>> 0ef5cfcd
     });
   });
 
@@ -401,33 +401,16 @@
     it('should return the expected object representation of project config', () => {
       expect(new ProjectConfig(serverResponseCopy).toJSON()).to.deep.equal({
         smsRegionConfig: deepCopy(serverResponse.smsRegionConfig),
-<<<<<<< HEAD
-        passwordPolicyConfig: {
-          enforcementState: 'ENFORCE',
-          forceUpgradeOnSignin: true,
-          constraints: {
-            requireLowercase: true,
-            requireNonAlphanumeric: true,
-            requireNumeric: true,
-            requireUppercase: true,
-            minLength: 8,
-            maxLength: 30,
-          },
-        },
-=======
-        multiFactorConfig: deepCopy(serverResponse.mfa)
->>>>>>> 0ef5cfcd
+        multiFactorConfig: deepCopy(serverResponse.mfa),
+        passwordPolicyConfig: deepCopy(serverResponse.passwordPolicyConfig),
       });
     });
 
     it('should not populate optional fields if not available', () => {
       const serverResponseOptionalCopy: ProjectConfigServerResponse = deepCopy(serverResponse);
       delete serverResponseOptionalCopy.smsRegionConfig;
-<<<<<<< HEAD
+      delete serverResponseOptionalCopy.mfa;
       delete serverResponseOptionalCopy.passwordPolicyConfig;
-=======
-      delete serverResponseOptionalCopy.mfa;
->>>>>>> 0ef5cfcd
       expect(new ProjectConfig(serverResponseOptionalCopy).toJSON()).to.deep.equal({});
     });
   });
